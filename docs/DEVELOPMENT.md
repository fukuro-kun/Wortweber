--- conflicted
+++ resolved
@@ -30,10 +30,7 @@
 ├── docs/
 │   ├── CHANGELOG.md
 │   ├── DEVELOPMENT.md
-<<<<<<< HEAD
-=======
-│   ├── PLUGIN_DEVELOPMENT.md
->>>>>>> 7ee6ce98
+│   ├── PLUGINSYSTEM.md
 │   ├── REFACTORING_NOTES.md
 │   └── TODO.md
 ├── logs/
@@ -106,12 +103,8 @@
 ├── run_tests.py
 ├── THIRD_PARTY_LICENSES.md
 ├── user_settings.json
-<<<<<<< HEAD
-└── VERSION
-=======
 ├── VERSION
 └── wortweber.sh
->>>>>>> 7ee6ce98
 ```
 
 ## 6. Installation und Einrichtung
